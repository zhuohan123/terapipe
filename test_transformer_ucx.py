--- conflicted
+++ resolved
@@ -173,10 +173,6 @@
                     w.grad = grad_w.detach()
                 else:
                     w.grad += grad_w
-<<<<<<< HEAD
-        self.optimizer.step()
-        print("rank", self.rank, "backward_time", time.time() - start_time, flush=True)
-=======
         if self.check_correctness:
             all_ref_grads = load_grads(range(self.rank * self.n_layers,
                                              self.rank * self.n_layers + self.n_layers),
@@ -187,8 +183,7 @@
                     print(torch.mean(torch.abs(param.grad - ref_grad)))
         else:
             self.optimizer.step()
-        print("rank", self.rank, "backward_time", time.time() - start_time)
->>>>>>> 98c1fd6f
+        print("rank", self.rank, "backward_time", time.time() - start_time, flush=TruE)
 
     def calc(self):
         try:
