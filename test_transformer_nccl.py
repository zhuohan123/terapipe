import numpy as np
import argparse
import time
import torch
import nccl
from transformer_models import (
    TransformerConfig, load_layers, load_grads, load_inputs, MODEL_CONFIGS, uniform_slice_x
)

<<<<<<< HEAD
import os
import sys
from apex import optimizers

# os.environ['NCCL_DEBUG'] = 'INFO'
os.environ['NCCL_SOCKET_NTHREADS'] = '4'
os.environ['NCCL_NSOCKS_PERTHREAD'] = '4'

sys.path.append(os.path.join(os.path.abspath(os.path.dirname(__file__)), "nccl"))
import py_nccl_sendrecv

=======
>>>>>>> 8bf568a2
WARM_UP_ROUNDS = 5
LOSS_SCALE_FACTOR = 128.0

class NCCLTransformerRunner:
<<<<<<< HEAD
    def __init__(self, config, n_slices, nccl_uniq_id, world_size, rank, local_rank, n_steps,
                 check_correctness=False, checkpoint_path=None, mixed_precision=False):
=======
    def __init__(self, config, n_slices, world_size, rank, local_rank, n_steps,
                 check_correctness=False, checkpoint_path=None):
>>>>>>> 8bf568a2
        self.config = config
        self.n_layers = self.config.n_layers // self.config.n_devices
        self.n_slices = n_slices
        torch.cuda.set_device(local_rank)
        self.comm = nccl.get_nccl_communicator(local_rank, rank, world_size)
        self.rank = rank
        self.local_rank = local_rank
        self.world_size = world_size
        self.n_steps = n_steps
        self.check_correctness = check_correctness
        self.prefix = checkpoint_path
        self.layers = self.config.create_layers_gpu()
        if self.check_correctness:
            load_layers(self.layers,
                        range(self.rank * self.n_layers,
                              self.rank * self.n_layers + self.n_layers),
                        self.prefix)
            print("Rank {} loaded layers: {}-{}".format(
                self.rank, self.rank * self.n_layers,
                self.rank * self.n_layers + self.n_layers))
        self.all_parameters = []
        for layer in self.layers:
            self.all_parameters += list(layer.parameters())
        self.n_params = len(self.all_parameters)

        self.mixed_precision = mixed_precision

        if self.mixed_precision:
            for i in range(len(self.layers)):
                self.layers[i] = self.layers[i].half()

            self.all_parameters = []
            for layer in self.layers:
                self.all_parameters += list(layer.parameters())

            self.master_parameters = [p.clone().detach().float() for p in self.all_parameters]
            for p in self.master_parameters:
                p.requires_grad = True


        if self.mixed_precision:
            self.optimizer = optimizers.FusedSGD(self.master_parameters, lr=1e-10)
        else:
            self.optimizer = torch.optim.SGD(self.all_parameters, lr=1e-10)

    def step(self):
        if self.rank != 0:
            input_x = self.config.create_inputs_empty()
        elif self.check_correctness:
            input_x = load_inputs(self.prefix)
            print("Rank {} loaded input x".format(self.rank))
        else:
            input_x = self.config.create_inputs()
        sliced_x = uniform_slice_x(input_x, self.n_slices)

        if self.mixed_precision:
            sliced_x = [x.half() for x in sliced_x]

        # forward
        attn_caches = [None] * len(self.layers)
        all_attn_hiddens = [[]]
        all_attn_hiddens_detached = [[]]
        all_inputs = []
        all_outputs = []
        start_time = time.time()
        for i in range(self.n_slices):
            x = sliced_x[i]
            if self.rank > 0:
                self.comm.recv_tensor(x, self.rank - 1)
            x.requires_grad_()
            all_inputs.append(x)
            new_attn_caches_detached = []
            attn_hiddens = []
            attn_hiddens_detached = []
            for layer, attn_cache in zip(self.layers, attn_caches):
                x, new_attn_cache = layer(x, attn_cache)
                attn_hiddens += [v for k, v in new_attn_cache.items()]
                new_attn_cache_detached = {k: v.detach().requires_grad_() for k, v in new_attn_cache.items()}
                attn_hiddens_detached += [v for k, v in new_attn_cache_detached.items()]
                new_attn_caches_detached.append(new_attn_cache_detached)
            attn_caches = new_attn_caches_detached
            all_attn_hiddens.append(attn_hiddens)
            all_attn_hiddens_detached.append(attn_hiddens_detached)
            all_outputs.append(x)
            if self.rank < self.world_size - 1:
                self.comm.send_tensor(x, self.rank + 1)
        print("rank", self.rank, "forward_time", time.time() - start_time, flush=True)

        # backward
        start_time = time.time()

        if self.mixed_precision:
            for layer in self.layers:
                layer.zero_grad()
        else:
            self.optimizer.zero_grad()

        if self.rank == self.world_size - 1:
            print("rank", self.rank, "calculate loss", flush=True)
            concated_outputs = torch.cat(all_outputs, dim=0)
            if self.mixed_precision:
                # cast reductions to FP32
                concated_outputs = concated_outputs.float()
            loss = torch.mean(concated_outputs)

            # scale up the loss at the source for FP16, then de-scale when each
            # worker performs step() or correctness checks
            if self.mixed_precision:
                loss = loss.float() * LOSS_SCALE_FACTOR
                loss = loss.half()

            grad_all_outputs = torch.autograd.grad(loss, all_outputs)
            print("rank", self.rank, "finish calculating loss", flush=True)

        a = []
        da = []
        if self.rank < self.world_size - 1:
            grad_x = self.config.create_inputs_empty()
            sliced_grad_x = uniform_slice_x(grad_x, self.n_slices)

            if self.mixed_precision:
                grad_x = grad_x.half()
                sliced_grad_x = [x.half() for x in sliced_grad_x]

        for i in reversed(range(self.n_slices)):
            if self.rank == self.world_size - 1:
                dy = grad_all_outputs[i]
            else:
                dy = sliced_grad_x[i]
                self.comm.recv_tensor(dy, self.rank + 1)
            y = all_outputs[i]
            x = all_inputs[i]
            outputs = [y] + a
            grad_outputs = [dy] + da
            inputs = self.all_parameters + [x] + all_attn_hiddens_detached[i]
            all_grads = torch.autograd.grad(outputs, inputs, grad_outputs)
            dw = all_grads[:self.n_params]
            dx = all_grads[self.n_params]
            da = list(all_grads[self.n_params + 1:])
            a = all_attn_hiddens[i]

            if self.rank > 0:
                self.comm.send_tensor(dx, self.rank - 1)
            for grad_w, w in zip(dw, self.all_parameters):
                if w.grad is None:
                    w.grad = grad_w.detach()
                else:
                    w.grad += grad_w
        # copy FP16 model gradients to FP32 master before comparing/optimizing
        if self.mixed_precision:
            for model_param, master_param in zip(self.all_parameters, self.master_parameters):
                if master_param.grad is None:
                    master_param.grad = torch.autograd.Variable(master_param.data.new(*master_param.data.size()))
                master_param.grad.data.copy_(model_param.grad.data)

                # descale master weights
                master_param.grad.data.mul_(1. / LOSS_SCALE_FACTOR)

        if self.check_correctness:
            all_ref_grads = load_grads(range(self.rank * self.n_layers,
                                             self.rank * self.n_layers + self.n_layers),
                                       self.prefix)
            for layer, ref_grads in zip(self.layers, all_ref_grads):
                for param, ref_grad in zip(layer.parameters(), ref_grads):
                    assert param.grad.size() == ref_grad.size()
                    print(torch.mean(torch.abs(param.grad - ref_grad.to(param.grad))))
        else:
            self.optimizer.step()
        if self.mixed_precision:
            # copy master updated FP32 parameters back to FP16
            for model_param, master_param in zip(self.all_parameters, self.master_parameters):
                model_param.data.copy_(master_param.data)
        
        print("rank", self.rank, "backward_time", time.time() - start_time, flush=True)
        torch.cuda.synchronize()

    def run(self):
        all_step_times = []
        for _ in range(self.n_steps):
            start_time = time.time()
            self.step()
            step_time = time.time() - start_time
            all_step_times.append(step_time)
            print("rank", self.rank, "step_time:", step_time, flush=True)
        if len(all_step_times) > WARM_UP_ROUNDS:
            print("rank", self.rank,
                  "step_time_mean:", np.mean(all_step_times[WARM_UP_ROUNDS:]),
                  "step_time_std:", np.std(all_step_times[WARM_UP_ROUNDS:]),
                  flush=True)


def main():
    parser = argparse.ArgumentParser(description='NCCL based transformer')
    parser.add_argument('--rank', metavar='I', type=int, default=0)
    parser.add_argument('--local-rank', metavar='I', type=int, default=0)
    parser.add_argument('--world-size', metavar='N', type=int, default=1)
    parser.add_argument('--check-correctness', action='store_true')
    parser.add_argument('--checkpoint-path', metavar='PATH', type=str, default=None)
    parser.add_argument('--model', metavar='NAME', type=str, default=None,
                        choices=list(MODEL_CONFIGS.keys()))
    parser.add_argument('--n-slices', metavar='N', type=int, default=8)
    parser.add_argument('--n-steps', metavar='N', type=int, default=10)
    parser.add_argument('--mixed-precision', action='store_true', default=False)
    args = parser.parse_args()
    torch.cuda.set_device(args.local_rank)
    config = TransformerConfig(
        batch_size=1,
        seq_len=1024,
        n_layers=48,
        embedding_dim=2048,
        n_devices=args.world_size,
        model_name=args.model,
    )

    runner = NCCLTransformerRunner(
        config, args.n_slices, args.world_size, args.rank, args.local_rank, args.n_steps,
        check_correctness=args.check_correctness, checkpoint_path=args.checkpoint_path,
        mixed_precision=args.mixed_precision
    )
    runner.run()


if __name__ == "__main__":
    main()<|MERGE_RESOLUTION|>--- conflicted
+++ resolved
@@ -6,32 +6,14 @@
 from transformer_models import (
     TransformerConfig, load_layers, load_grads, load_inputs, MODEL_CONFIGS, uniform_slice_x
 )
-
-<<<<<<< HEAD
-import os
-import sys
 from apex import optimizers
 
-# os.environ['NCCL_DEBUG'] = 'INFO'
-os.environ['NCCL_SOCKET_NTHREADS'] = '4'
-os.environ['NCCL_NSOCKS_PERTHREAD'] = '4'
-
-sys.path.append(os.path.join(os.path.abspath(os.path.dirname(__file__)), "nccl"))
-import py_nccl_sendrecv
-
-=======
->>>>>>> 8bf568a2
 WARM_UP_ROUNDS = 5
 LOSS_SCALE_FACTOR = 128.0
 
 class NCCLTransformerRunner:
-<<<<<<< HEAD
-    def __init__(self, config, n_slices, nccl_uniq_id, world_size, rank, local_rank, n_steps,
+    def __init__(self, config, n_slices, world_size, rank, local_rank, n_steps,
                  check_correctness=False, checkpoint_path=None, mixed_precision=False):
-=======
-    def __init__(self, config, n_slices, world_size, rank, local_rank, n_steps,
-                 check_correctness=False, checkpoint_path=None):
->>>>>>> 8bf568a2
         self.config = config
         self.n_layers = self.config.n_layers // self.config.n_devices
         self.n_slices = n_slices
@@ -204,7 +186,7 @@
             # copy master updated FP32 parameters back to FP16
             for model_param, master_param in zip(self.all_parameters, self.master_parameters):
                 model_param.data.copy_(master_param.data)
-        
+
         print("rank", self.rank, "backward_time", time.time() - start_time, flush=True)
         torch.cuda.synchronize()
 
