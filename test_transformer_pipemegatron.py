--- conflicted
+++ resolved
@@ -29,13 +29,8 @@
 
 class NCCLTransformer:
     def __init__(self, config, n_batch_slices, n_input_slices, distributed_init_method, world_size, data_parallel_size,
-<<<<<<< HEAD
                  model_parallel_size, pipeline_parallel_size, rank, local_rank, mixed_precision=False, use_mpi=False,
-                 send_via_broadcast=True):
-=======
-                 model_parallel_size, pipeline_parallel_size, rank, local_rank, mixed_precision=False, use_mpi=False, init_process_group=False,
-                 checkpoint_gradients=False):
->>>>>>> 0caaf02f
+                 init_process_group=False, checkpoint_gradients=False, send_via_broadcast=True):
         self.config = config
         self.n_batch_slices = n_batch_slices
         self.n_input_slices = n_input_slices
